use clap::Parser;
use std::{
    collections::HashMap,
    sync::{atomic::AtomicU64, Arc},
    time::Duration,
};
use tokio::time::Instant;

use block_info::BlockInfo;
use cli::Args;
use dashmap::DashMap;
use futures::StreamExt;
use log::{debug, error, info};
use prometheus::{IntCounter, IntGauge, opts, register_int_counter, register_int_gauge};
use solana_sdk::signature::Signature;
use transaction_info::TransactionInfo;
use yellowstone_grpc_client::GeyserGrpcClient;
use yellowstone_grpc_proto::prelude::{
    subscribe_update::UpdateOneof, CommitmentLevel, SubscribeRequestFilterBlocks,
    SubscribeUpdateBlock,
};
use crate::prometheus_sync::PrometheusSync;

mod block_info;
mod cli;
mod postgres;
mod transaction_info;
mod prometheus_sync;

lazy_static::lazy_static! {
     static ref BLOCK_TXS: IntGauge =
        register_int_gauge!(opts!("block_arrived", "block seen with n transactions")).unwrap();
    static ref BANKING_STAGE_ERROR_COUNT: IntGauge =
        register_int_gauge!(opts!("bankingstage_banking_errors", "banking_stage errors in block")).unwrap();
    static ref TXERROR_COUNT: IntGauge =
        register_int_gauge!(opts!("bankingstage_txerrors", "transaction errors in block")).unwrap();
}

#[tokio::main()]
async fn main() {
    tracing_subscriber::fmt::init();

    let args = Args::parse();

    let _prometheus_jh = PrometheusSync::sync(args.prometheus_addr.clone());

    let grpc_addr = args.grpc_address;
    let mut client = GeyserGrpcClient::connect(grpc_addr, args.grpc_x_token, None).unwrap();
    let map_of_infos = Arc::new(DashMap::<String, TransactionInfo>::new());
    let slot_by_errors = Arc::new(DashMap::<u64, u64>::new());

    let postgres = postgres::Postgres::new().await;
    let slot = Arc::new(AtomicU64::new(0));

    let mut blocks_subs = HashMap::new();
    blocks_subs.insert(
        "client".to_string(),
        SubscribeRequestFilterBlocks {
            account_include: Default::default(),
            include_transactions: Some(true),
            include_accounts: Some(false),
            include_entries: Some(false),
        },
    );
    let commitment_level = CommitmentLevel::Processed;

    let mut geyser_stream = client
        .subscribe_once(
            HashMap::new(),
            Default::default(),
            HashMap::new(),
            Default::default(),
            blocks_subs,
            Default::default(),
            Some(commitment_level),
            Default::default(),
            true,
        )
        .await
        .unwrap();

    postgres.spawn_transaction_infos_saver(map_of_infos.clone(), slot.clone());

    let (send_block, mut recv_block) =
        tokio::sync::mpsc::unbounded_channel::<(Instant, SubscribeUpdateBlock)>();
    let slot_by_error_task = slot_by_errors.clone();
    let map_of_infos_task = map_of_infos.clone();

    // process blocks with 2 mins delay so that we process all the banking stage errors before processing blocks
    tokio::spawn(async move {
        while let Some((wait_until, block)) = recv_block.recv().await {
            if wait_until > Instant::now() + Duration::from_secs(5) {
                info!("wait until {:?} to collect errors for block {}", wait_until, block.slot);
            }
            tokio::time::sleep_until(wait_until).await;
            for transaction in &block.transactions {
                let Some(tx) = &transaction.transaction else {
                    continue;
                };
                let signature = Signature::try_from(tx.signatures[0].clone()).unwrap();
                if let Some(mut info) = map_of_infos_task.get_mut(&signature.to_string()) {
                    info.add_transaction(&transaction, block.slot);
                }
            }

            let block_info = BlockInfo::new(&block, &slot_by_error_task);
            BANKING_STAGE_ERROR_COUNT.set(block_info.banking_stage_errors);
            TXERROR_COUNT.set(block_info.processed_transactions - block_info.successful_transactions);
            if let Err(e) = postgres.save_block_info(block_info).await {
                error!("Error saving block {}", e);
            }
            info!("saved block {}", block.slot);
        }
    });

<<<<<<< HEAD

    while let Some(message) = geyser_stream.next().await {
=======
    while let Some(message) = stream.next().await {
>>>>>>> d8646f65
        let Ok(message) = message else {
            continue;
        };

        let Some(update) = message.update_oneof else {
            continue;
        };

        match update {
            UpdateOneof::BankingTransactionErrors(transaction) => {
                if transaction.error.is_none() {
                    continue;
                }
                info!("got banking stage transaction errors");
                let sig = transaction.signature.to_string();
                match slot_by_errors.get_mut(&transaction.slot) {
                    Some(mut value) => {
                        *value = *value + 1;
                    }
                    None => {
                        slot_by_errors.insert(transaction.slot, 1);
                    }
                }
                match map_of_infos.get_mut(&sig) {
                    Some(mut x) => {
                        x.add_notification(&transaction);
                    }
                    None => {
                        let mut x = TransactionInfo::new(&transaction);
                        x.add_notification(&transaction);
                        map_of_infos.insert(sig, x);
                    }
                }
            }
            UpdateOneof::Block(block) => {
                debug!("got block {}", block.slot);
                BLOCK_TXS.set(block.transactions.len() as i64);
                slot.store(block.slot, std::sync::atomic::Ordering::Relaxed);

                send_block
                    .send((Instant::now() + Duration::from_secs(30), block))
                    .expect("should works");
                // delay queue so that we get all the banking stage errors before processing block
            }
            _ => {}
        };
    }
}<|MERGE_RESOLUTION|>--- conflicted
+++ resolved
@@ -113,12 +113,7 @@
         }
     });
 
-<<<<<<< HEAD
-
     while let Some(message) = geyser_stream.next().await {
-=======
-    while let Some(message) = stream.next().await {
->>>>>>> d8646f65
         let Ok(message) = message else {
             continue;
         };

use std::{
    collections::HashSet,
    sync::{atomic::AtomicU64, Arc},
    time::Duration,
};

use anyhow::Context;
use base64::Engine;
use dashmap::DashMap;
use futures::pin_mut;
use itertools::Itertools;
use log::{debug, error, info, log, warn, Level};
use native_tls::{Certificate, Identity, TlsConnector};
use postgres_native_tls::MakeTlsConnector;
use prometheus::{opts, register_int_gauge, IntGauge};
use serde::Serialize;
use solana_sdk::transaction::TransactionError;
use tokio::sync::mpsc::error::SendTimeoutError;
use tokio::sync::mpsc::Sender;
use tokio::time::Instant;
use tokio_postgres::{
    binary_copy::BinaryCopyInWriter,
    config::SslMode,
    tls::MakeTlsConnect,
    types::{ToSql, Type},
    Client, CopyInSink, NoTls, Socket,
};

use crate::{
    block_info::{BlockInfo, BlockTransactionInfo},
    transaction_info::TransactionInfo,
};

const BLOCK_WRITE_BUFFER_SIZE: usize = 5;
// requires 125.000.000 * 8 bytes * LIMIT_LATEST_TXS_PER_ACCOUNT
const LIMIT_LATEST_TXS_PER_ACCOUNT: i64 = 100+20;

lazy_static::lazy_static! {
    static ref ACCOUNTS_SAVING_QUEUE: IntGauge =
       register_int_gauge!(opts!("banking_stage_sidecar_accounts_save_queue", "Account in save queue")).unwrap();

    static ref TIME_TO_STORE_TX_ACCOUNT: IntGauge =
       register_int_gauge!(opts!("banking_stage_sidecar_tx_account_store", "Account in tx account")).unwrap();

    static ref TIME_TO_STORE_TX_SAVE_TIME: IntGauge =
       register_int_gauge!(opts!("banking_stage_sidecar_tx_save_time", "Account in tx save time")).unwrap();

    static ref TIME_TO_SAVE_BLOCK: IntGauge =
       register_int_gauge!(opts!("banking_stage_sidecar_save_block", "Account in tx save block time")).unwrap();

    static ref TIME_TO_SAVE_BLOCK_ACCOUNTS: IntGauge =
       register_int_gauge!(opts!("banking_stage_sidecar_block_accounts", "Account in tx save block accounts")).unwrap();

    static ref TIME_TO_SAVE_TRANSACTION: IntGauge =
       register_int_gauge!(opts!("banking_stage_sidecar_transaction_time", "Account in tx save transactions")).unwrap();

    static ref TIME_TO_SAVE_TRANSACTION_DATA: IntGauge =
       register_int_gauge!(opts!("banking_stage_sidecar_transaction_data_time", "Account in tx save transactions")).unwrap();

    static ref ACCOUNT_SAVE_TIME: IntGauge =
       register_int_gauge!(opts!("banking_stage_sidecar_account_save_time", "Account save time")).unwrap();

    static ref BLOCK_INFO_SAVE_TIME: IntGauge =
       register_int_gauge!(opts!("banking_stage_sidecar_block_info_save_time", "Block info save time")).unwrap();

    static ref TIME_TO_STORE_TX_ACCOUNT_OLD: IntGauge =
       register_int_gauge!(opts!("banking_stage_sidecar_tx_account_old", "Account in tx account old")).unwrap();
    
    static ref TIME_TO_STORE_TX_ACCOUNT_NEW: IntGauge =
       register_int_gauge!(opts!("banking_stage_sidecar_tx_account_new", "Account in tx account new")).unwrap();
}

#[derive(Clone)]
pub struct TempTableTracker {
    nb: usize,
    count: Arc<AtomicU64>,
}

impl TempTableTracker {
    pub fn new(nb: usize) -> Self {
        Self {
            nb,
            count: Arc::new(AtomicU64::new(1)),
        }
    }

    pub fn get_new_temp_table(&self) -> String {
        format!(
            "temp_table_{}_{}",
            self.nb,
            self.count
                .fetch_add(1, std::sync::atomic::Ordering::Relaxed)
        )
    }
}

#[derive(Clone)]
pub struct PostgresSession {
    client: Arc<Client>,
    temp_table_tracker: TempTableTracker,
}

impl PostgresSession {
    pub async fn new(nb: usize) -> anyhow::Result<Self> {
        let pg_config = std::env::var("PG_CONFIG").context("env PG_CONFIG not found")?;
        let pg_config = pg_config.parse::<tokio_postgres::Config>()?;

        let client = if let SslMode::Disable = pg_config.get_ssl_mode() {
            Self::spawn_connection(pg_config, NoTls).await?
        } else {
            let ca_pem_b64 = std::env::var("CA_PEM_B64").context("env CA_PEM_B64 not found")?;
            let client_pks_b64 =
                std::env::var("CLIENT_PKS_B64").context("env CLIENT_PKS_B64 not found")?;
            let client_pks_password =
                std::env::var("CLIENT_PKS_PASS").context("env CLIENT_PKS_PASS not found")?;

            let ca_pem = base64::engine::general_purpose::STANDARD
                .decode(ca_pem_b64)
                .context("ca pem decode")?;
            let client_pks = base64::engine::general_purpose::STANDARD
                .decode(client_pks_b64)
                .context("client pks decode")?;

            let connector = TlsConnector::builder()
                .add_root_certificate(Certificate::from_pem(&ca_pem)?)
                .identity(
                    Identity::from_pkcs12(&client_pks, &client_pks_password).context("Identity")?,
                )
                .danger_accept_invalid_hostnames(true)
                .danger_accept_invalid_certs(true)
                .build()?;

            Self::spawn_connection(pg_config, MakeTlsConnector::new(connector)).await?
        };

        Ok(Self {
            client: Arc::new(client),
            temp_table_tracker: TempTableTracker::new(nb),
        })
    }

    pub fn get_new_temp_table(&self) -> String {
        self.temp_table_tracker.get_new_temp_table()
    }

    async fn spawn_connection<T>(
        pg_config: tokio_postgres::Config,
        connector: T,
    ) -> anyhow::Result<Client>
    where
        T: MakeTlsConnect<Socket> + Send + 'static,
        <T as MakeTlsConnect<Socket>>::Stream: Send,
    {
        let (client, connection) = pg_config
            .connect(connector)
            .await
            .context("Connecting to Postgres failed")?;

        tokio::spawn(async move {
            info!("Connecting to Postgres");

            if let Err(err) = connection.await {
                error!("Connection to Postgres broke {err:?}");
                // should restart the side car / currently no way around it
                std::process::exit(-1);
            }
            unreachable!("Postgres thread returned")
        });

        Ok(client)
    }

    pub async fn configure_work_mem(&self) {
        self.client
            .execute("SET work_mem TO '256MB'", &[])
            .await
            .unwrap();
        let work_mem: String = self
            .client
            .query_one("show work_mem", &[])
            .await
            .unwrap()
            .get("work_mem");
        info!("Configured work_mem={}", work_mem);
    }

    pub async fn drop_temp_table(&self, table: String) -> anyhow::Result<()> {
        self.client
            .execute(format!("drop table if exists {};", table).as_str(), &[])
            .await?;
        Ok(())
    }

    pub async fn create_transaction_ids(&self, signatures: HashSet<String>) -> anyhow::Result<()> {
        // create temp table
        let temp_table = self.get_new_temp_table();

        self.client
            .execute(
                format!(
                    r#"
        CREATE TEMP TABLE {}(
            signature varchar(88) NOT NULL
        );
        "#,
                    temp_table
                )
                .as_str(),
                &[],
            )
            .await?;

        let statement = format!(
            r#"
            COPY {}(
                signature
            ) FROM STDIN BINARY
        "#,
            temp_table
        );
        let started_at = Instant::now();
        let sink: CopyInSink<bytes::Bytes> = self.copy_in(statement.as_str()).await?;
        let writer = BinaryCopyInWriter::new(sink, &[Type::TEXT]);
        pin_mut!(writer);
        for signature in signatures {
            writer.as_mut().write(&[&signature]).await?;
        }
        let num_rows = writer.finish().await?;
        debug!(
            "inserted {} signatures into temp table in {}ms",
            num_rows,
            started_at.elapsed().as_millis()
        );

        let statement = format!(
            r#"
        INSERT INTO banking_stage_results_2.transactions(signature)
        SELECT signature FROM {}
        ORDER BY signature
        ON CONFLICT(signature) DO NOTHING
        "#,
            temp_table
        );
        let started_at = Instant::now();
        let num_rows = self.client.execute(statement.as_str(), &[]).await?;
        debug!(
            "inserted {} signatures in transactions table in {}ms",
            num_rows,
            started_at.elapsed().as_millis()
        );

        self.drop_temp_table(temp_table).await?;
        Ok(())
    }

    pub async fn create_accounts_for_transaction(
        &self,
        accounts: HashSet<String>,
    ) -> anyhow::Result<()> {
        // create temp table
        let temp_table = self.get_new_temp_table();

        self.client
            .execute(
                format!(
                    "CREATE TEMP TABLE {}(
            account_key VARCHAR(44) NOT NULL
        );",
                    temp_table
                )
                .as_str(),
                &[],
            )
            .await?;

        let statement = format!(
            r#"
            COPY {}(
                account_key
            ) FROM STDIN BINARY
        "#,
            temp_table
        );
        let started_at = Instant::now();
        let sink: CopyInSink<bytes::Bytes> = self.copy_in(statement.as_str()).await?;
        let writer = BinaryCopyInWriter::new(sink, &[Type::TEXT]);
        pin_mut!(writer);
        for account in accounts {
            writer.as_mut().write(&[&account]).await?;
        }
        let num_rows = writer.finish().await?;
        debug!(
            "inserted {} account keys into temp table in {}ms",
            num_rows,
            started_at.elapsed().as_millis()
        );

        let statement = format!(
            r#"
        INSERT INTO banking_stage_results_2.accounts(account_key)
<<<<<<< HEAD
        SELECT key FROM {}
        ORDER BY key
=======
        SELECT account_key FROM {}
        ORDER BY account_key
>>>>>>> d7f0864e
        ON CONFLICT(account_key) DO NOTHING
        "#,
            temp_table
        );
        let started_at = Instant::now();
        self.client.execute(statement.as_str(), &[]).await?;
        debug!(
            "inserted {} account keys into accounts table in {}ms",
            num_rows,
            started_at.elapsed().as_millis()
        );

        self.drop_temp_table(temp_table).await?;
        Ok(())
    }

    pub async fn insert_transaction_in_txslot_table(
        &self,
        txs: &[TransactionInfo],
    ) -> anyhow::Result<()> {
        let temp_table = self.get_new_temp_table();

        self.client
            .execute(
                format!(
                    "CREATE TEMP TABLE {}(
            sig varchar(88) NOT NULL,
            slot BIGINT NOT NULL,
            error_code INT NOT NULL,
            count INT NOT NULL,
            utc_timestamp TIMESTAMP NOT NULL
        );",
                    temp_table
                )
                .as_str(),
                &[],
            )
            .await?;

        let statement = format!(
            r#"
            COPY {}(
                sig, slot, error_code, count, utc_timestamp
            ) FROM STDIN BINARY
        "#,
            temp_table
        );
        let started_at = Instant::now();
        let sink: CopyInSink<bytes::Bytes> = self.copy_in(statement.as_str()).await?;
        let writer = BinaryCopyInWriter::new(
            sink,
            &[
                Type::TEXT,
                Type::INT8,
                Type::INT4,
                Type::INT4,
                Type::TIMESTAMP,
            ],
        );
        pin_mut!(writer);
        for tx in txs {
            let slot: i64 = tx.slot as i64;
            for (error, count) in &tx.errors {
                let error_code = error.to_int();
                let count = *count as i32;
                let mut args: Vec<&(dyn ToSql + Sync)> = Vec::with_capacity(5);
                let timestamp = tx.utc_timestamp.naive_local();
                args.push(&tx.signature);
                args.push(&slot);
                args.push(&error_code);
                args.push(&count);
                args.push(&timestamp);

                writer.as_mut().write(&args).await?;
            }
        }
        let num_rows = writer.finish().await?;
        debug!(
            "inserted {} txs for tx_slot into temp table in {}ms",
            num_rows,
            started_at.elapsed().as_millis()
        );

        let statement = format!(
            r#"
            INSERT INTO banking_stage_results_2.transaction_slot(transaction_id, slot, error_code, count, utc_timestamp)
                SELECT ( select transaction_id from banking_stage_results_2.transactions where signature = t.sig ), t.slot, t.error_code, t.count, t.utc_timestamp
                FROM (
                    SELECT sig, slot, error_code, count, utc_timestamp from {}
                )
                as t (sig, slot, error_code, count, utc_timestamp)
                ORDER BY 1,2,3 -- sorry
                ON CONFLICT DO NOTHING
        "#,
            temp_table
        );
        let started_at = Instant::now();
        self.client.execute(statement.as_str(), &[]).await?;
        debug!(
            "inserted {} txs into transaction_slot table in {}ms",
            num_rows,
            started_at.elapsed().as_millis()
        );

        self.drop_temp_table(temp_table).await?;
        Ok(())
    }

    /// add accounts for transaction to accounts_map_transaction table and update accounts_map_transaction_latest
    pub async fn insert_accounts_for_transaction(
        &self,
        accounts_for_transaction: Vec<AccountsForTransaction>,
    ) -> anyhow::Result<()> {

        let instant = Instant::now();
        let temp_table = self.get_new_temp_table();
        self.client
            .execute(
                format!(
                    "CREATE TEMP TABLE {}(
            account_key varchar(44) NOT NULL,
            signature varchar(88) NOT NULL,
            is_writable BOOL NOT NULL,
            is_signer BOOL NOT NULL,
            is_atl BOOL NOT NULL
        );",
                    temp_table
                )
                .as_str(),
                &[],
            )
            .await?;

        let statement = format!(
            r#"
            COPY {}(
                account_key, signature, is_writable, is_signer, is_atl
            ) FROM STDIN BINARY
        "#,
            temp_table
        );
        let started_at = Instant::now();
        let sink: CopyInSink<bytes::Bytes> = self.copy_in(statement.as_str()).await?;
        let writer = BinaryCopyInWriter::new(
            sink,
            &[Type::TEXT, Type::TEXT, Type::BOOL, Type::BOOL, Type::BOOL],
        );
        pin_mut!(writer);
        for acc_tx in accounts_for_transaction {
            for acc in &acc_tx.accounts {
                let mut args: Vec<&(dyn ToSql + Sync)> = Vec::with_capacity(4);
                args.push(&acc.key);
                args.push(&acc_tx.signature);
                args.push(&acc.writable);
                args.push(&acc.is_signer);
                args.push(&acc.is_atl);
                writer.as_mut().write(&args).await?;
            }
        }
        let num_rows = writer.finish().await?;
        debug!(
            "inserted {} accounts for transaction into temp table in {}ms",
            num_rows,
            started_at.elapsed().as_millis()
        );

        // note: no lock ordering here, as the accounts_map_transaction does not seem to cause deadlocks (issue 58)
        // merge data from temp table into accounts_map_transaction
        let statement = format!(
            r#"
            INSERT INTO banking_stage_results_2.accounts_map_transaction(acc_id, transaction_id, is_writable, is_signer, is_atl)
                SELECT 
                    ( select acc_id from banking_stage_results_2.accounts where account_key = new_amt_data.account_key ),
                    ( select transaction_id from banking_stage_results_2.transactions where signature = new_amt_data.signature ),
                    new_amt_data.is_writable,
                    new_amt_data.is_signer,
                    new_amt_data.is_atl
                FROM {} AS new_amt_data
                ON CONFLICT DO NOTHING
        "#,
            temp_table
        );
        let started_at = Instant::now();
        let rows = self.client.execute(statement.as_str(), &[]).await?;
        debug!(
            "inserted {} accounts into accounts_map_transaction in {}ms",
            rows,
            started_at.elapsed().as_millis()
        );
        TIME_TO_STORE_TX_ACCOUNT_OLD.set(instant.elapsed().as_millis() as i64);

        let instant = Instant::now();
        // merge data from temp table into accounts_map_transaction_latest
        // note: query uses the array_dedup_append postgres function to deduplicate and limit the array size
        // example: array_dedup_append('{8,3,2,1}', '{5,3}', 4) -> {2,1,5,3}
        let temp_table_latest_agged = self.get_new_temp_table();
        let statement = format!(
            r#"
            CREATE TEMP TABLE {temp_table_name} AS
            WITH amt_new AS (
                SELECT
                    acc_id, array_agg(transactions.transaction_id) AS tx_agged
                FROM {temp_table_newdata} AS newdata
                inner join banking_stage_results_2.accounts on accounts.account_key=newdata.account_key
                inner join banking_stage_results_2.transactions on transactions.signature=newdata.signature
                GROUP BY acc_id
            )
            SELECT
                acc_id,
                array_dedup_append(
                    (SELECT tx_ids FROM banking_stage_results_2.accounts_map_transaction_latest WHERE acc_id=amt_new.acc_id),
                    amt_new.tx_agged,
                    {limit}) AS tx_ids_agg
                FROM amt_new
        "#,
            temp_table_newdata = temp_table,
            temp_table_name = temp_table_latest_agged,
            limit = LIMIT_LATEST_TXS_PER_ACCOUNT
        );
        let started_at = Instant::now();
        let num_rows = self.client.execute(statement.as_str(), &[]).await?;
        debug!(
            "merged new transactions into accounts_map_transaction_latest temp table for {} accounts in {}ms",
            num_rows,
            started_at.elapsed().as_millis()
        );

        let statement = format!(
            r#"
            INSERT INTO banking_stage_results_2.accounts_map_transaction_latest(acc_id, tx_ids)
            SELECT acc_id, tx_ids_agg FROM {temp_table_name}
            ORDER BY acc_id
            ON CONFLICT (acc_id) DO UPDATE SET tx_ids = EXCLUDED.tx_ids
        "#,
            temp_table_name = temp_table_latest_agged
        );
        let started_at = Instant::now();
        let num_rows = self.client.execute(statement.as_str(), &[]).await?;
        debug!(
            "upserted {} merged transaction arrays into accounts_map_transaction_latest in {}ms",
            num_rows,
            started_at.elapsed().as_millis()
        );
        TIME_TO_STORE_TX_ACCOUNT_NEW.set(instant.elapsed().as_millis() as i64);
        self.drop_temp_table(temp_table_latest_agged).await?;
        self.drop_temp_table(temp_table).await?;
        Ok(())
    }

    pub async fn insert_transactions_for_block(
        &self,
        transactions: &Vec<BlockTransactionInfo>,
        slot: i64,
    ) -> anyhow::Result<()> {
        let temp_table = self.get_new_temp_table();
        self.client
            .execute(
                format!(
                    "CREATE TEMP TABLE {}(
            signature varchar(88) NOT NULL,
            processed_slot BIGINT NOT NULL,
            is_successful BOOL  NOT NULL,
            cu_requested BIGINT NOT NULL,
            cu_consumed BIGINT NOT NULL,
            prioritization_fees BIGINT NOT NULL,
            supp_infos text
        )",
                    temp_table
                )
                .as_str(),
                &[],
            )
            .await?;

        let statement = format!(
            r#"
            COPY {}(
                signature,
                processed_slot,
                is_successful,
                cu_requested,
                cu_consumed,
                prioritization_fees,
                supp_infos
            ) FROM STDIN BINARY
        "#,
            temp_table
        );
        let started_at = Instant::now();
        let sink: CopyInSink<bytes::Bytes> = self.copy_in(statement.as_str()).await?;
        let writer = BinaryCopyInWriter::new(
            sink,
            &[
                Type::TEXT,
                Type::INT8,
                Type::BOOL,
                Type::INT8,
                Type::INT8,
                Type::INT8,
                Type::TEXT,
            ],
        );
        pin_mut!(writer);
        for transaction in transactions {
            let mut args: Vec<&(dyn ToSql + Sync)> = Vec::with_capacity(7);
            args.push(&transaction.signature);
            args.push(&slot);
            args.push(&transaction.is_successful);
            args.push(&transaction.cu_requested);
            args.push(&transaction.cu_consumed);
            args.push(&transaction.prioritization_fees);
            args.push(&transaction.supp_infos);
            writer.as_mut().write(&args).await?;
        }
        let num_rows = writer.finish().await?;
        debug!(
            "inserted {} transactions for block into temp table in {}ms",
            num_rows,
            started_at.elapsed().as_millis()
        );

        let statement = format!(
            r#"
            INSERT INTO banking_stage_results_2.transaction_infos
            (transaction_id, processed_slot, is_successful, cu_requested, cu_consumed, prioritization_fees, supp_infos)
                SELECT 
                    ( select transaction_id from banking_stage_results_2.transactions where signature = t.signature ),
                    t.processed_slot,
                    t.is_successful,
                    t.cu_requested,
                    t.cu_consumed,
                    t.prioritization_fees,
                    t.supp_infos
                FROM {} AS t
                ORDER BY 1 -- sorry
                ON CONFLICT DO NOTHING
        "#,
            temp_table
        );
        let started_at = Instant::now();
        let num_rows = self.client.execute(statement.as_str(), &[]).await?;
        debug!(
            "inserted {} transactions for block into transaction_infos table in {}ms",
            num_rows,
            started_at.elapsed().as_millis()
        );

        self.drop_temp_table(temp_table).await?;
        Ok(())
    }

    pub async fn save_account_usage_in_block(&self, block_info: &BlockInfo) -> anyhow::Result<()> {
        let temp_table = self.get_new_temp_table();
        self.client
            .execute(
                format!(
                    "CREATE TEMP TABLE {}(
            account_key varchar(44) NOT NULL,
            slot BIGINT NOT NULL,
            is_write_locked BOOL NOT NULL,
            total_cu_requested BIGINT NOT NULL,
            total_cu_consumed BIGINT NOT NULL,
            prioritization_fees_info text
        )",
                    temp_table
                )
                .as_str(),
                &[],
            )
            .await?;

        let statement = format!(
            r#"
            COPY {}(
                account_key,
                slot,
                is_write_locked,
                total_cu_requested,
                total_cu_consumed,
                prioritization_fees_info
            ) FROM STDIN BINARY
        "#,
            temp_table
        );
        let started_at = Instant::now();
        let sink: CopyInSink<bytes::Bytes> = self.copy_in(statement.as_str()).await?;
        let writer = BinaryCopyInWriter::new(
            sink,
            &[
                Type::TEXT,
                Type::INT8,
                Type::BOOL,
                Type::INT8,
                Type::INT8,
                Type::TEXT,
            ],
        );
        pin_mut!(writer);
        const LIMIT: usize = 100;
        let mut nb_read_accounts: usize = 0;
        let mut nb_write_accounts: usize = 0;
        for account_usage in block_info.heavily_locked_accounts.iter() {
            if nb_read_accounts >= LIMIT && nb_write_accounts >= LIMIT {
                break;
            }
            let is_writable = account_usage.is_write_locked;
            if is_writable {
                if nb_write_accounts >= LIMIT {
                    continue;
                }
                nb_write_accounts += 1;
            } else {
                if nb_read_accounts >= LIMIT {
                    continue;
                }
                nb_read_accounts += 1;
            }
            let mut args: Vec<&(dyn ToSql + Sync)> = Vec::with_capacity(6);
            let pf_json = serde_json::to_string(&account_usage.prioritization_fee_data)?;
            args.push(&account_usage.key);
            args.push(&block_info.slot);
            args.push(&is_writable);
            args.push(&account_usage.cu_requested);
            args.push(&account_usage.cu_consumed);
            args.push(&pf_json);
            writer.as_mut().write(&args).await?;
        }
        let num_rows = writer.finish().await?;
        debug!(
            "inserted {} heavily_locked_accounts into temp table in {}ms",
            num_rows,
            started_at.elapsed().as_millis()
        );

        let statement = format!(
            r#"
            INSERT INTO banking_stage_results_2.accounts_map_blocks
            (   acc_id,
                slot,
                is_write_locked,
                total_cu_requested,
                total_cu_consumed,
                prioritization_fees_info
            )
                SELECT 
                    ( select acc_id from banking_stage_results_2.accounts where account_key = t.account_key ),
                    t.slot,
                    t.is_write_locked,
                    t.total_cu_requested,
                    t.total_cu_consumed,
                    t.prioritization_fees_info
                FROM (
                    SELECT account_key,
                    slot,
                    is_write_locked,
                    total_cu_requested,
                    total_cu_consumed,
                    prioritization_fees_info from {}
                )
                as t (account_key,
                    slot,
                    is_write_locked,
                    total_cu_requested,
                    total_cu_consumed,
                    prioritization_fees_info
                )
                ORDER BY 1,2 -- sorry
                ON CONFLICT DO NOTHING
        "#,
            temp_table
        );
        let started_at = Instant::now();
        let num_rows = self.client.execute(statement.as_str(), &[]).await?;
        debug!(
            "inserted {} heavily_locked_accounts into accounts_map_blocks table in {}ms",
            num_rows,
            started_at.elapsed().as_millis()
        );

        self.drop_temp_table(temp_table).await?;
        Ok(())
    }

    pub async fn save_block_info(&self, block_info: &BlockInfo) -> anyhow::Result<()> {
        let statement = r#"
            INSERT INTO banking_stage_results_2.blocks (
                slot,
                successful_transactions,
                processed_transactions,
                total_cu_used,
                total_cu_requested,
                block_hash,
                leader_identity,
                supp_infos
            ) VALUES ($1, $2, $3, $4, $5, $6, $7, $8)
            ON CONFLICT DO NOTHING
            "#;
        let started_at = Instant::now();
        let num_rows = self
            .client
            .execute(
                statement,
                &[
                    &block_info.slot,
                    &block_info.successful_transactions,
                    &block_info.processed_transactions,
                    &block_info.total_cu_used,
                    &block_info.total_cu_requested,
                    &block_info.block_hash,
                    &block_info.leader_identity.clone().unwrap_or_default(),
                    &serde_json::to_string(&block_info.sup_info)?,
                ],
            )
            .await?;
        debug!(
            "inserted {} block info into blocks table in {}ms",
            num_rows,
            started_at.elapsed().as_millis()
        );

        if num_rows == 0 {
            warn!("block_info already exists in blocks table - skipping insert");
        }

        Ok(())
    }

    pub async fn save_banking_transaction_results(
        &self,
        txs: Vec<TransactionInfo>,
    ) -> anyhow::Result<()> {
        if txs.is_empty() {
            return Ok(());
        }
        // create transaction ids
        let signatures = txs
            .iter()
            .map(|transaction| transaction.signature.clone())
            .collect();
        self.create_transaction_ids(signatures).await?;
        // create account ids
        let accounts = txs
            .iter()
            .flat_map(|transaction| transaction.account_used.clone())
            .map(|(acc, _)| acc)
            .collect();
        self.create_accounts_for_transaction(accounts).await?;
        // add transaction in tx slot table
        self.insert_transaction_in_txslot_table(txs.as_slice())
            .await?;
        let txs_accounts = txs
            .iter()
            .map(|tx| AccountsForTransaction {
                signature: tx.signature.clone(),
                accounts: tx
                    .account_used
                    .iter()
                    .map(|(key, is_writable)| AccountUsed {
                        key: key.clone(),
                        writable: *is_writable,
                        is_signer: false,
                        is_atl: false,
                    })
                    .collect(),
            })
            .collect_vec();
        // insert accounts for transaction
        ACCOUNTS_SAVING_QUEUE.inc();
        let instant: Instant = Instant::now();
        ACCOUNTS_SAVING_QUEUE.dec();
        if let Err(e) = self.insert_accounts_for_transaction(txs_accounts).await {
            error!("Error inserting accounts for transactions : {e:?}");
        }
        TIME_TO_STORE_TX_ACCOUNT.set(instant.elapsed().as_millis() as i64);
        Ok(())
    }

    pub async fn copy_in(
        &self,
        statement: &str,
    ) -> Result<CopyInSink<bytes::Bytes>, tokio_postgres::error::Error> {
        // BinaryCopyInWriter
        // https://github.com/sfackler/rust-postgres/blob/master/tokio-postgres/tests/test/binary_copy.rs
        self.client.copy_in(statement).await
    }

    pub async fn save_block(&self, block_info: BlockInfo) -> anyhow::Result<()> {
        let instant = Instant::now();
        // create transaction ids
        let int_sig = Instant::now();
        let signatures = block_info
            .transactions
            .iter()
            .map(|transaction| transaction.signature.clone())
            .collect();
        self.create_transaction_ids(signatures).await?;
        TIME_TO_SAVE_TRANSACTION.set(int_sig.elapsed().as_millis() as i64);
        // create account ids
        let ins_acc = Instant::now();
        let accounts = block_info
            .heavily_locked_accounts
            .iter()
            .map(|acc| acc.key.clone())
            .collect();
        self.create_accounts_for_transaction(accounts).await?;
        ACCOUNT_SAVE_TIME.set(ins_acc.elapsed().as_millis() as i64);

        let instant_acc_tx: Instant = Instant::now();
        let txs_accounts = block_info
            .transactions
            .iter()
            .map(|tx| AccountsForTransaction {
                signature: tx.signature.clone(),
                accounts: tx
                    .accounts
                    .iter()
                    .map(|acc| AccountUsed {
                        key: acc.key.to_string(),
                        writable: acc.is_writable,
                        is_signer: acc.is_signer,
                        is_atl: acc.is_alt,
                    })
                    .collect(),
            })
            .collect_vec();
        if let Err(e) = self.insert_accounts_for_transaction(txs_accounts).await {
            error!("Error inserting accounts for transactions : {e:?}");
        }
        TIME_TO_STORE_TX_ACCOUNT.set(instant_acc_tx.elapsed().as_millis() as i64);

        // insert transactions
        let instant_save_tx = Instant::now();
        self.insert_transactions_for_block(&block_info.transactions, block_info.slot)
            .await?;
        TIME_TO_SAVE_TRANSACTION_DATA.set(instant_save_tx.elapsed().as_millis() as i64);

        // save account usage in blocks
        let ins = Instant::now();
        self.save_account_usage_in_block(&block_info).await?;
        TIME_TO_SAVE_BLOCK_ACCOUNTS.set(ins.elapsed().as_millis() as i64);

        let inst_block_info = Instant::now();
        self.save_block_info(&block_info).await?;
        BLOCK_INFO_SAVE_TIME.set(inst_block_info.elapsed().as_millis() as i64);

        TIME_TO_SAVE_BLOCK.set(instant.elapsed().as_millis() as i64);
        Ok(())
    }
}

impl PostgresSession {
    // "errors" -> lookup data
    // "blocks" -> keep, it its small
    // "accounts" -> keep, table is used for pkey lookup
    // "transactions" -> keep, table is used for pkey lookup
    // "accounts_map_blocks" -> delete rows slot before X
    // "accounts_map_transaction" -> delete rows with transaction_id before X
    // "transaction_infos" -> delete rows processed_slot before X
    // "transaction_slot" -> delete transaction with slot before X
    pub async fn cleanup_old_data(&self, slots_to_keep: i64, dry_run: bool) {
        // keep 1mio slots (apprx 4 days)
        info!(
            "{}Running cleanup job with slots_to_keep={}",
            if dry_run { "DRY-RUN: " } else { "" },
            slots_to_keep
        );

        self.configure_work_mem().await;

        {
            info!("Rows before cleanup:");
            self.log_rowcount(Level::Info, "blocks").await;
            self.log_rowcount(Level::Info, "accounts").await;
            self.log_rowcount(Level::Info, "transactions").await;
            self.log_rowcount(Level::Info, "accounts_map_blocks").await;
            self.log_rowcount(Level::Info, "accounts_map_transaction")
                .await;
            self.log_rowcount(Level::Info, "transaction_infos").await;
            self.log_rowcount(Level::Info, "transaction_slot").await;
        }

        // max slot from blocks table
        let latest_slot = self
            .client
            .query_one(
                "SELECT max(slot) as latest_slot FROM banking_stage_results_2.blocks",
                &[],
            )
            .await
            .unwrap();
        // assume not null
        let latest_slot: i64 = latest_slot.get("latest_slot");

        // do not delete cutoff_slot
        let cutoff_slot_excl = latest_slot - slots_to_keep;
        info!(
            "latest_slot={} from blocks table; keeping {} slots - i.e. slot {}",
            latest_slot, slots_to_keep, cutoff_slot_excl
        );

        let cutoff_transaction_incl: i64 = {
            let cutoff_transaction_from_txi_incl = self.client.query_one(
                &format!(
                    r"
                        SELECT max(transaction_id) as transaction_id FROM banking_stage_results_2.transaction_infos
                        WHERE processed_slot < {cutoff_slot}
                    ",
                    cutoff_slot = cutoff_slot_excl
                ),
                &[]).await.unwrap();
            let cutoff_transaction_from_txi_incl: Option<i64> =
                cutoff_transaction_from_txi_incl.get("transaction_id");

            let cutoff_transaction_from_txslot_incl = self.client.query_one(
                &format!(
                    r"
                        SELECT max(transaction_id) as transaction_id FROM banking_stage_results_2.transaction_slot
                        WHERE slot < {cutoff_slot}
                    ",
                    cutoff_slot = cutoff_slot_excl
                ),
                &[]).await.unwrap();
            let cutoff_transaction_from_txslot_incl: Option<i64> =
                cutoff_transaction_from_txslot_incl.get("transaction_id");

            debug!(
                "cutoff_transaction_from_txi_incl: {:?}",
                cutoff_transaction_from_txi_incl
            );
            debug!(
                "cutoff_transaction_from_txslot_incl: {:?}",
                cutoff_transaction_from_txslot_incl
            );

            let min_transaction_id: Option<i64> = vec![
                cutoff_transaction_from_txi_incl,
                cutoff_transaction_from_txslot_incl,
            ]
            .into_iter()
            .flatten()
            .min();

            if min_transaction_id.is_none() {
                info!("nothing to delete - abort");
                return;
            }

            min_transaction_id.unwrap()
        };

        info!(
            "delete slots but keep slots including and after {}",
            cutoff_slot_excl
        );
        info!(
            "should delete transactions with id =< {}",
            cutoff_transaction_incl
        );

        {
            let txs_to_delete = self
                .client
                .query_one(
                    &format!(
                        r"
                        SELECT count(*) as cnt_tx FROM banking_stage_results_2.transactions txs
                        WHERE txs.transaction_id <= {cutoff_transaction}
                    ",
                        cutoff_transaction = cutoff_transaction_incl
                    ),
                    &[],
                )
                .await
                .unwrap();

            let txs_to_delete: i64 = txs_to_delete.get("cnt_tx");

            info!("would delete transactions: {}", txs_to_delete);
        }

        {
            let amt_to_delete = self.client.query_one(
                &format!(
                    r"
                        SELECT count(*) as cnt_amt FROM banking_stage_results_2.accounts_map_transaction amt
                        WHERE amt.transaction_id <= {cutoff_transaction}
                    ",
                    cutoff_transaction = cutoff_transaction_incl
                ),
                &[]).await.unwrap();

            let amt_to_delete: i64 = amt_to_delete.get("cnt_amt");

            info!("would delete accounts_map_transaction: {}", amt_to_delete);
        }

        {
            let amb_to_delete = self.client.query_one(
                &format!(
                    r"
                        SELECT count(*) as cnt_amb FROM banking_stage_results_2.accounts_map_blocks amb
                        WHERE amb.slot < {cutoff_slot}
                    ",
                    cutoff_slot = cutoff_slot_excl
                ),
                &[]).await.unwrap();

            let amb_to_delete: i64 = amb_to_delete.get("cnt_amb");

            info!("would delete from accounts_map_blocks: {}", amb_to_delete);
        }

        {
            let txi_to_delete = self.client.query_one(
                &format!(
                    r"
                        SELECT count(*) as cnt_txis FROM banking_stage_results_2.transaction_infos txi
                        WHERE txi.processed_slot < {cutoff_slot}
                    ",
                    cutoff_slot = cutoff_slot_excl
                ),
                &[]).await.unwrap();

            let txi_to_delete: i64 = txi_to_delete.get("cnt_txis");

            info!("would delete from transaction_infos: {}", txi_to_delete);
        }

        {
            let txslot_to_delete = self.client.query_one(
                &format!(
                    r"
                        SELECT count(*) as cnt_txslots FROM banking_stage_results_2.transaction_slot tx_slot
                        WHERE tx_slot.slot < {cutoff_slot}
                    ",
                    cutoff_slot = cutoff_slot_excl
                ),
                &[]).await.unwrap();

            let txslot_to_delete: i64 = txslot_to_delete.get("cnt_txslots");

            info!("would delete from transaction_slot: {}", txslot_to_delete);
        }

        if dry_run {
            warn!("dry-run: stop now without changing anything");
            return;
        }

        {
            let started = Instant::now();
            let deleted_rows = self.client.execute(
                &format!(
                    r"
                    DELETE FROM banking_stage_results_2.transactions WHERE transaction_id <= {transaction_id}
                ", transaction_id = cutoff_transaction_incl
                ), &[]).await.unwrap();
            info!(
                "Deleted {} rows from transactions in {:.3}s",
                deleted_rows,
                started.elapsed().as_secs_f32()
            );
        }
        {
            let started = Instant::now();
            let deleted_rows = self.client.execute(
                &format!(
                    r"
                    DELETE FROM banking_stage_results_2.accounts_map_transaction WHERE transaction_id <= {transaction_id}
                ", transaction_id = cutoff_transaction_incl
                ), &[]).await.unwrap();
            info!(
                "Deleted {} rows from accounts_map_transaction in {:.3}s",
                deleted_rows,
                started.elapsed().as_secs_f32()
            );
        }
        {
            let started = Instant::now();
            let deleted_rows = self.client.execute(
                &format!(
                    r"
                    DELETE FROM banking_stage_results_2.accounts_map_blocks WHERE slot <= {cutoff_slot}
                ", cutoff_slot = cutoff_slot_excl
                ), &[]).await.unwrap();
            info!(
                "Deleted {} rows from accounts_map_blocks in {:.3}s",
                deleted_rows,
                started.elapsed().as_secs_f32()
            );
        }
        {
            let started = Instant::now();
            let deleted_rows = self.client.execute(
                &format!(
                    r"
                    DELETE FROM banking_stage_results_2.transaction_infos WHERE processed_slot < {cutoff_slot}
                ", cutoff_slot = cutoff_slot_excl
                ), &[]).await.unwrap();
            info!(
                "Deleted {} rows from transaction_infos in {:.3}s",
                deleted_rows,
                started.elapsed().as_secs_f32()
            );
        }
        {
            let started = Instant::now();
            let deleted_rows = self
                .client
                .execute(
                    &format!(
                        r"
                    DELETE FROM banking_stage_results_2.transaction_slot WHERE slot < {cutoff_slot}
                ",
                        cutoff_slot = cutoff_slot_excl
                    ),
                    &[],
                )
                .await
                .unwrap();
            info!(
                "Deleted {} rows from transaction_slot in {:.3}s",
                deleted_rows,
                started.elapsed().as_secs_f32()
            );
        }

        {
            info!("Rows after cleanup:");
            self.log_rowcount(Level::Info, "blocks").await;
            self.log_rowcount(Level::Info, "accounts").await;
            self.log_rowcount(Level::Info, "transactions").await;
            self.log_rowcount(Level::Info, "accounts_map_blocks").await;
            self.log_rowcount(Level::Info, "accounts_map_transaction")
                .await;
            self.log_rowcount(Level::Info, "transaction_infos").await;
            self.log_rowcount(Level::Info, "transaction_slot").await;
        }

        info!("Cleanup job completed.");
    }

    async fn log_rowcount(&self, level: Level, table: &str) {
        let count: i64 = self
            .client
            .query_one(
                &format!(
                    "SELECT count(*) as cnt FROM banking_stage_results_2.{tablename}",
                    tablename = table
                ),
                &[],
            )
            .await
            .unwrap()
            .get("cnt");
        log!(level, "- rows count in table <{}>: {}", table, count);
    }
}

#[derive(Clone)]
pub struct Postgres {
    session: Arc<PostgresSession>,
}

impl Postgres {
    pub async fn new_with_workmem(nb: usize) -> Self {
        let session = PostgresSession::new(nb).await.unwrap();
        let session = Arc::new(session);
        session.configure_work_mem().await;
        Self { session }
    }

    pub fn spawn_block_saver(&self) -> Sender<BlockInfo> {
        let (block_sender, mut block_receiver) =
            tokio::sync::mpsc::channel::<BlockInfo>(BLOCK_WRITE_BUFFER_SIZE);

        let session = self.session.clone();
        tokio::spawn(async move {
            loop {
                match block_receiver.recv().await {
                    None => {
                        warn!("block_receiver closed - stopping thread");
                        return;
                    }

                    Some(block) => {
                        let slot = block.slot;
                        let instant = Instant::now();
                        match session.save_block(block).await {
                            Ok(_) => {
                                info!(
                                    "saving block {} took {} ms",
                                    slot,
                                    instant.elapsed().as_millis()
                                );
                            }
                            Err(err) => {
                                error!("saving block failed {}", err);
                            }
                        }
                    }
                };
            }
        });

        block_sender
    }

    pub fn spawn_transaction_infos_saver(
        &self,
        map_of_transaction: Arc<DashMap<(String, u64), TransactionInfo>>,
        slot: Arc<AtomicU64>,
    ) {
        let session = self.session.clone();
        tokio::task::spawn(async move {
            loop {
                tokio::time::sleep(Duration::from_secs(60)).await;
                let slot = slot.load(std::sync::atomic::Ordering::Relaxed);
                let mut txs_to_store = vec![];
                // restore transactions sort order
                for tx in map_of_transaction.iter()
                    .sorted_by_key(|txi| txi.write_version) {
                    if tx.key().1 < slot - 300 {
                        txs_to_store.push(tx.key().clone());
                    }
                }

                if !txs_to_store.is_empty() {
                    info!("saving transaction infos for {} txs", txs_to_store.len());
                    let batches = txs_to_store
                        .iter()
                        .filter_map(|key| map_of_transaction.remove(key))
                        .map(|(_, trans)| trans)
                        .collect_vec();
                    if let Err(err) = session.save_banking_transaction_results(batches).await {
                        panic!("saving transaction infos failed {}", err);
                    }
                }
            }
        });
    }
}

#[derive(Serialize, Clone)]
pub struct TransactionErrorData {
    error: TransactionError,
    count: usize,
}

pub struct AccountUsed {
    key: String,
    writable: bool,
    is_signer: bool,
    is_atl: bool,
}

pub struct AccountsForTransaction {
    pub signature: String,
    pub accounts: Vec<AccountUsed>,
}

pub async fn send_block_info_to_buffer(
    block_sender_postgres: Sender<BlockInfo>,
    block_info: BlockInfo,
) -> anyhow::Result<()> {
    debug!(
        "block buffer capacity: {}",
        block_sender_postgres.capacity()
    );

    const WARNING_THRESHOLD: Duration = Duration::from_millis(3000);

    let started_at = Instant::now();
    if let Err(SendTimeoutError::Timeout(block)) = block_sender_postgres
        .send_timeout(block_info, WARNING_THRESHOLD)
        .await
    {
        let slot = block.slot;
        warn!(
            "Block {} was not buffered for {:.3}s - continue waiting",
            slot,
            WARNING_THRESHOLD.as_secs_f32()
        );
        block_sender_postgres.send(block).await?;
        info!(
            "Block {} was finally buffered after {:.3}s",
            slot,
            started_at.elapsed().as_secs_f32()
        );
    }

    Ok(())
}<|MERGE_RESOLUTION|>--- conflicted
+++ resolved
@@ -298,13 +298,8 @@
         let statement = format!(
             r#"
         INSERT INTO banking_stage_results_2.accounts(account_key)
-<<<<<<< HEAD
-        SELECT key FROM {}
-        ORDER BY key
-=======
         SELECT account_key FROM {}
         ORDER BY account_key
->>>>>>> d7f0864e
         ON CONFLICT(account_key) DO NOTHING
         "#,
             temp_table
